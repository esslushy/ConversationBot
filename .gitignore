# Byte-compiled / optimized / DLL files
__pycache__/
*.py[cod]
*$py.class

# C extensions
*.so

# Distribution / packaging
.Python
build/
develop-eggs/
dist/
downloads/
eggs/
.eggs/
lib/
lib64/
parts/
sdist/
var/
wheels/
*.egg-info/
.installed.cfg
*.egg
MANIFEST

# PyInstaller
#  Usually these files are written by a python script from a template
#  before PyInstaller builds the exe, so as to inject date/other infos into it.
*.manifest
*.spec

# Installer logs
pip-log.txt
pip-delete-this-directory.txt

# Unit test / coverage reports
htmlcov/
.tox/
.coverage
.coverage.*
.cache
nosetests.xml
coverage.xml
*.cover
.hypothesis/
.pytest_cache/

# Translations
*.mo
*.pot

# Django stuff:
*.log
local_settings.py
db.sqlite3

# Flask stuff:
instance/
.webassets-cache

# Scrapy stuff:
.scrapy

# Sphinx documentation
docs/_build/

# PyBuilder
target/

# Jupyter Notebook
.ipynb_checkpoints

# pyenv
.python-version

# celery beat schedule file
celerybeat-schedule

# SageMath parsed files
*.sage.py

# Environments
.env
.venv
env/
venv/
ENV/
env.bak/
venv.bak/

# Spyder project settings
.spyderproject
.spyproject

# Rope project settings
.ropeproject

# mkdocs documentation
/site

# mypy
.mypy_cache/

<<<<<<< HEAD
# dataset
dataset/
=======
# personal files
.vscode
info
model
tokenizer
>>>>>>> a1a69b49
<|MERGE_RESOLUTION|>--- conflicted
+++ resolved
@@ -103,13 +103,10 @@
 # mypy
 .mypy_cache/
 
-<<<<<<< HEAD
 # dataset
 dataset/
-=======
 # personal files
 .vscode
 info
 model
-tokenizer
->>>>>>> a1a69b49
+tokenizer